{
    "author" : [
        "TrustyJAID"
    ],
    "description" : "Show Information from the Destiny 2 API. Note: This cog requires downloading a ~160 MB manifest. You must acquire an API key from https://www.bungie.net/en/Application. Select **Create New App**. Choose **Confidential** OAuth client type. Select the scope you would like the bot to have access to. Set the redirect URL to https://localhost/. Users wishing to access commands after you have supplied the tokens will be asked to authorize their account on your app. Once they have approved it they will be granted access to use commands.",
    "disabled" : false,
    "end_user_data_statement" : "This cog stores User IDs linked to an external API token for the purposes of granting OAuth access and information about the external API for the user.",
    "hidden" : false,
    "install_msg" : "Use `[p]destiny` to see available commands. Note: This cog will download ~160 MB of data to more efficiently search for item names. You must acquire an API key from https://www.bungie.net/en/Application \n Select **Create New App** \n Choose **Confidential** OAuth client type \n Select the scope you would like the bot to have access to \n Set the redirect URL to https://localhost/. Users wishing to access commands after you have supplied the tokens will be asked to authorize their account on your app. Once they have approved it they will be granted access to use commands.",
    "max_bot_version" : "0.0.0",
    "min_bot_version" : "3.5.0",
    "min_python_version" : [
        3,
        7,
        2
    ],
    "name" : "Destiny",
    "permissions" : [
        "embed_links"
    ],
    "required_cogs" : {},
<<<<<<< HEAD
    "requirements" : [
        "tabulate"
    ],
=======
    "requirements" : ["tabulate"],
>>>>>>> 4d46b90f
    "short" : "Destiny 2 information",
    "tags" : [
        "destiny",
        "gaming",
        "games"
    ],
    "type" : "COG"
}<|MERGE_RESOLUTION|>--- conflicted
+++ resolved
@@ -19,13 +19,9 @@
         "embed_links"
     ],
     "required_cogs" : {},
-<<<<<<< HEAD
     "requirements" : [
         "tabulate"
     ],
-=======
-    "requirements" : ["tabulate"],
->>>>>>> 4d46b90f
     "short" : "Destiny 2 information",
     "tags" : [
         "destiny",
