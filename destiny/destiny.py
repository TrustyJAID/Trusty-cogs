import asyncio
import csv
import datetime
import functools
import json
import logging
import re
from io import BytesIO, StringIO
from pathlib import Path
from typing import List, Literal, Optional, Union

import discord
from redbot.core import Config, checks, commands
from redbot.core.i18n import Translator, cog_i18n
from redbot.core.utils.chat_formatting import (
    box,
    humanize_list,
    humanize_timedelta,
    pagify,
)
from redbot.core.utils.menus import start_adding_reactions
from redbot.core.utils.predicates import ReactionPredicate
from tabulate import tabulate

from .api import DestinyAPI
from .converter import DestinyActivity, DestinyEververseItemType, SearchInfo, StatsPage
from .errors import Destiny2APIError, Destiny2MissingManifest
from .menus import BaseMenu, BasePages

DEV_BOTS = [552261846951002112]
# If you want parsing the manifest data to be easier add your
# bots ID to this list otherwise this should help performance
# on bots that are just running the cog like normal

BASE_URL = "https://www.bungie.net/Platform"
IMAGE_URL = "https://www.bungie.net"
AUTH_URL = "https://www.bungie.net/en/oauth/authorize"
TOKEN_URL = "https://www.bungie.net/platform/app/oauth/token/"
_ = Translator("Destiny", __file__)
log = logging.getLogger("red.trusty-cogs.Destiny")


@cog_i18n(_)
class Destiny(DestinyAPI, commands.Cog):
    """
    Get information from the Destiny 2 API
    """

<<<<<<< HEAD
    __version__ = "1.7.0"
=======
    __version__ = "1.6.3"
>>>>>>> 40e1d4e6
    __author__ = "TrustyJAID"

    def __init__(self, bot):
        self.bot = bot
        default_global = {
            "api_token": {"api_key": "", "client_id": "", "client_secret": ""},
            "manifest_version": "",
        }
        default_user = {"oauth": {}, "account": {}}
        self.config = Config.get_conf(self, 35689771456)
        self.config.register_global(**default_global)
        self.config.register_user(**default_user)
        self.config.register_guild(clan_id=None)
        self.throttle: float = 0

    def format_help_for_context(self, ctx: commands.Context) -> str:
        """
        Thanks Sinbad!
        """
        pre_processed = super().format_help_for_context(ctx)
        return f"{pre_processed}\n\nCog Version: {self.__version__}"

    async def red_delete_data_for_user(
        self,
        *,
        requester: Literal["discord_deleted_user", "owner", "user", "user_strict"],
        user_id: int,
    ):
        """
        Method for finding a user's data inside the cog and deleting it.
        """
        await self.config.user_from_id(user_id).clear()

    @commands.group()
    async def destiny(self, ctx: commands.Context) -> None:
        """Get information from the Destiny 2 API"""
        pass

    @destiny.command()
    async def forgetme(self, ctx: commands.Context) -> None:
        """
        Remove your authorization to the destiny API on the bot
        """
        await self.red_delete_data_for_user(requester="user", user_id=ctx.author.id)
        await ctx.send(_("Your authorization has been reset."))

    @destiny.group(aliases=["s"])
    async def search(self, ctx: commands.Context) -> None:
        """
        Search for a destiny item, vendor, record, etc.
        """
        pass

    async def get_weapon_possible_perks(self, weapon: dict) -> dict:
        perks = {}
        slot_counter = 1
        count = 2
        for socket in weapon["sockets"]["socketEntries"]:
            if socket["singleInitialItemHash"] in [
                4248210736,
                2323986101,
                0,
                2285418970,
                1282012138,
                2993594586,
            ]:
                continue
            if socket["socketTypeHash"] in [2218962841, 1282012138, 1456031260]:
                continue
            if "randomizedPlugSetHash" in socket:
                pool = (
                    await self.get_definition(
                        "DestinyPlugSetDefinition", [socket["randomizedPlugSetHash"]]
                    )
                )[str(socket["randomizedPlugSetHash"])]
                pool_perks = [v["plugItemHash"] for v in pool["reusablePlugItems"]]
                all_perks = await self.get_definition(
                    "DestinyInventoryItemLiteDefinition", pool_perks
                )
                try:
                    # https://stackoverflow.com/questions/44914727/get-first-and-second-values-in-dictionary-in-cpython-3-6
                    it = iter(all_perks.values())
                    key_hash = next(it)["itemCategoryHashes"][0]
                    key_data = (
                        await self.get_definition("DestinyItemCategoryDefinition", [key_hash])
                    )[str(key_hash)]
                    key = key_data["displayProperties"]["name"]
                    if key in perks:
                        key = f"{key} {count}"
                        count += 1
                except IndexError:
                    key = _("Perk {count}").format(count=slot_counter)
                perks[key] = "\n".join(
                    [p["displayProperties"]["name"] for h, p in all_perks.items()]
                )
                slot_counter += 1
                continue
            if "reusablePlugSetHash" in socket:
                pool = (
                    await self.get_definition(
                        "DestinyPlugSetDefinition", [socket["reusablePlugSetHash"]]
                    )
                )[str(socket["reusablePlugSetHash"])]
                pool_perks = [v["plugItemHash"] for v in pool["reusablePlugItems"]]
                all_perks = await self.get_definition(
                    "DestinyInventoryItemLiteDefinition", pool_perks
                )
                try:
                    it = iter(all_perks.values())
                    key_hash = next(it)["itemCategoryHashes"][0]
                    key_data = (
                        await self.get_definition("DestinyItemCategoryDefinition", [key_hash])
                    )[str(key_hash)]
                    key = key_data["displayProperties"]["name"]
                    if key in perks:
                        key = f"{key} {count}"
                        count += 1
                except IndexError:
                    key = _("Perk {count}").format(count=slot_counter)
                perks[key] = "\n".join(
                    [p["displayProperties"]["name"] for h, p in all_perks.items()]
                )
                slot_counter += 1
                continue
            perk_hash = socket["singleInitialItemHash"]
            perk = (await self.get_definition("DestinyInventoryItemLiteDefinition", [perk_hash]))[
                str(perk_hash)
            ]
            try:
                it = iter(all_perks.values())
                key_hash = next(it)["itemCategoryHashes"][0]
                key_data = (
                    await self.get_definition("DestinyItemCategoryDefinition", [key_hash])
                )[str(key_hash)]
                key = key_data[0]["displayProperties"]["name"]
                if key in perks:
                    key = f"{key} {count}"
                    count += 1
            except (IndexError, KeyError):
                key = _("Perk {count}").format(count=slot_counter)
            perks[key] = perk["displayProperties"]["name"]
            slot_counter += 1
        return perks

    @search.command(aliases=["item"])
    @commands.bot_has_permissions(embed_links=True)
    @commands.max_concurrency(1, commands.BucketType.default)
    async def items(
        self, ctx: commands.Context, details_or_lore: Optional[SearchInfo] = None, *, search: str
    ) -> None:
        """
        Search for a specific item in Destiny 2

        `[details_or_lore]` signify what information to display for the item
        by default this command will show all available perks on weapons
        using `details`, `true`, or `stats` will show the weapons stat bars
        using `lore` here will instead display the weapons lore card instead if it exists.
        """
        show_lore = True if details_or_lore is False else False
        if search.startswith("lore "):
            search = search.replace("lore ", "")
        async with ctx.typing():
            try:
                items = await self.search_definition("DestinyInventoryItemDefinition", search)
            except Destiny2MissingManifest as e:
                await ctx.send(e)
                return
            if not items:
                await ctx.send(_("`{search}` could not be found.").format(search=search))
                return
            embeds = []
            # log.debug(items[0])
            for item_hash, item in items.items():
                if not (item["equippable"]):
                    continue
                embed = discord.Embed()

                damage_type = ""
                try:
                    damage_data = (
                        await self.get_definition(
                            "DestinyDamageTypeDefinition", [item["defaultDamageTypeHash"]]
                        )
                    )[str(item["defaultDamageTypeHash"])]
                    damage_type = damage_data["displayProperties"]["name"]
                except KeyError:
                    pass
                description = (
                    damage_type
                    + " "
                    + item["itemTypeAndTierDisplayName"]
                    + "\n"
                    + item["flavorText"]
                    + "\n\n"
                )
                if item["itemType"] in [3] and not show_lore:

                    stats_str = ""
                    rpm = ""
                    recoil = ""
                    magazine = ""
                    for stat_hash, value in item["stats"]["stats"].items():
                        if stat_hash in ["1935470627", "1480404414", "1885944937"]:
                            continue

                        stat_info = (
                            await self.get_definition("DestinyStatDefinition", [stat_hash])
                        )[str(stat_hash)]
                        stat_name = stat_info["displayProperties"]["name"]
                        if not stat_name:
                            continue
                        prog = "█" * int(value["value"] / 10)
                        empty = "░" * int((100 - value["value"]) / 10)
                        bar = f"{prog}{empty}"
                        if stat_hash == "4284893193":
                            rpm = f"{stat_name}: **{value['value']}**\n"
                            continue
                        if stat_hash == "3871231066":
                            recoil = f"{stat_name}: **{value['value']}**\n"
                            continue
                        if stat_hash == "2715839340":
                            magazine = f"{stat_name}: **{value['value']}**\n"
                            continue
                        if details_or_lore:
                            stats_str += f"{stat_name}: **{value['value']}** \n{bar}\n"
                    stats_str += rpm + recoil + magazine
                    description += stats_str
                    embed.description = description
                    perks = await self.get_weapon_possible_perks(item)
                    for key, value in perks.items():
                        embed.add_field(name=key, value=value[:1024])
                if "loreHash" in item and (show_lore or item["itemType"] in [2]):
                    lore = (
                        await self.get_definition("DestinyLoreDefinition", [item["loreHash"]])
                    )[str(item["loreHash"])]
                    description += _("Lore: \n\n") + lore["displayProperties"]["description"]
                if len(description) > 2048:
                    count = 0
                    for page in pagify(description, page_length=1024):
                        if count == 0:
                            embed.description = page
                        else:
                            embed.add_field(name=_("Lore Continued"), value=page)
                        count += 1
                else:
                    embed.description = description

                name = item["displayProperties"]["name"]
                embed.title = name
                icon_url = IMAGE_URL + item["displayProperties"]["icon"]
                embed.set_author(name=name, icon_url=icon_url)
                embed.set_thumbnail(url=icon_url)
                if item.get("screenshot", False):
                    embed.set_image(url=IMAGE_URL + item["screenshot"])
                embeds.append(embed)
        await BaseMenu(
            source=BasePages(
                pages=embeds,
            ),
            delete_message_after=False,
            clear_reactions_after=True,
            timeout=60,
            cog=self,
            page_start=0,
        ).start(ctx=ctx)

    async def check_gilded_title(self, chars: dict, title: dict) -> bool:
        """
        Checks a players records for a completed gilded title
        """
        gilding_hash = title["titleInfo"].get("gildingTrackingRecordHash", None)
        records = chars["profileRecords"]["data"]["records"]
        if str(gilding_hash) in records:
            for objective in records[str(gilding_hash)]["objectives"]:
                if objective["complete"]:
                    return True
        return False

    @destiny.command(name="joinme")
    @commands.bot_has_permissions(embed_links=True)
    async def destiny_join_command(self, ctx: commands.Context) -> None:
        """
        Get your Steam ID to give people to join your in-game fireteam
        """
        async with ctx.typing():
            if not await self.has_oauth(ctx):
                msg = _(
                    "You need to authenticate your Bungie.net account before this command will work."
                )
                return await ctx.send(msg)
            bungie_id = await self.config.user(ctx.author).oauth.membership_id()
            creds = await self.get_bnet_user(ctx.author, bungie_id)
            bungie_name = creds.get("uniqueName", "")
            join_code = f"\n```css\n/join {bungie_name}\n```"
            msg = _(
                "Use the following code in game to join {author}'s Fireteam:{join_code}"
            ).format(author=ctx.author.display_name, join_code=join_code)
            join_code = f"\n```css\n/join {bungie_name}\n```"
        await ctx.send(msg)

    @destiny.group()
    @commands.bot_has_permissions(embed_links=True)
    async def clan(self, ctx: commands.Context) -> None:
        """
        Clan settings
        """
        return

    @clan.command(name="info")
    @commands.bot_has_permissions(embed_links=True)
    async def show_clan_info(self, ctx: commands.Context, clan_id: Optional[str]):
        """
        Display basic information about the clan set in this server
        """
        async with ctx.typing():
            if not await self.has_oauth(ctx):
                msg = _(
                    "You need to authenticate your Bungie.net account before this command will work."
                )
                return await ctx.send(msg)
            if clan_id:
                clan_re = re.compile(
                    r"(https:\/\/)?(www\.)?bungie\.net\/.*(groupid=(\d+))", flags=re.I
                )
                clan_invite = clan_re.search(clan_id)
                if clan_invite:
                    clan_id = clan_invite.group(4)
            else:
                clan_id = await self.config.guild(ctx.guild).clan_id()
            if not clan_id:
                return await ctx.send(
                    _(
                        "No clan ID has been setup for this server. "
                        "Use `{prefix}destiny clan set` to set one."
                    ).format(prefix=ctx.clean_prefix)
                )
            try:
                clan_info = await self.get_clan_info(ctx.author, clan_id)
                embed = await self.make_clan_embed(clan_info)
            except Exception:
                log.exception("Error getting clan info")
                return await ctx.send(
                    _("I could not find any information about this servers clan.")
                )
            else:
                await ctx.send(embed=embed)

    async def make_clan_embed(self, clan_info: dict) -> discord.Embed:
        clan_id = clan_info["detail"]["groupId"]
        clan_name = clan_info["detail"]["name"]
        clan_about = clan_info["detail"]["about"]
        clan_motto = clan_info["detail"]["motto"]
        clan_callsign = clan_info["detail"]["clanInfo"]["clanCallsign"]
        clan_xp_data = clan_info["detail"]["clanInfo"]["d2ClanProgressions"]["584850370"]
        weekly_progress = clan_xp_data["weeklyProgress"]
        weekly_limit = clan_xp_data["weeklyLimit"]
        level = clan_xp_data["level"]
        level_cap = clan_xp_data["levelCap"]
        members = clan_info["detail"]["memberCount"]
        max_members = clan_info["detail"]["features"]["maximumMembers"]
        clan_creation_date = datetime.datetime.strptime(
            clan_info["detail"]["creationDate"], "%Y-%m-%dT%H:%M:%S.%fZ"
        )
        clan_create_str = clan_creation_date.strftime("%I:%M %p %Y-%m-%d")
        clan_xp_str = _(
            "Level: {level}/{level_cap}\nWeekly Progress: " "{weekly_progress}/{weekly_limit}"
        ).format(
            level=level,
            level_cap=level_cap,
            weekly_progress=weekly_progress,
            weekly_limit=weekly_limit,
        )

        join_link = f"https://www.bungie.net/en/ClanV2?groupid={clan_id}"
        embed = discord.Embed(
            title=f"{clan_name} [{clan_callsign}]", description=clan_about, url=join_link
        )
        embed.add_field(name=_("Motto"), value=clan_motto, inline=False)
        embed.add_field(name=_("Clan XP"), value=clan_xp_str)
        embed.add_field(name=_("Members"), value=f"{members}/{max_members}")
        embed.add_field(name=_("Clan Founded"), value=clan_create_str)
        return embed

    @clan.command(name="set")
    @commands.bot_has_permissions(embed_links=True)
    @commands.admin_or_permissions(manage_guild=True)
    async def set_clan_id(self, ctx: commands.Context, clan_id: str) -> None:
        """
        Set the clan ID for this server

        `<clan_id>` Must be either the clan's ID or you can provide
        the clan invite link at the `clan profile` setting on bungie.net

        example link: `https://www.bungie.net/en/ClanV2?groupid=1234567`
        the numbers after `groupid=` is the clan ID.
        """
        async with ctx.typing():
            if not await self.has_oauth(ctx):
                msg = _(
                    "You need to authenticate your Bungie.net account before this command will work."
                )
                return await ctx.send(msg)
            clan_re = re.compile(
                r"(https:\/\/)?(www\.)?bungie\.net\/.*(groupid=(\d+))", flags=re.I
            )
            clan_invite = clan_re.search(clan_id)
            if clan_invite:
                clan_id = clan_invite.group(4)
            try:
                clan_info = await self.get_clan_info(ctx.author, clan_id)
                embed = await self.make_clan_embed(clan_info)
            except Exception:
                log.exception("Error getting clan info")
                return await ctx.send(_("I could not find a clan with that ID."))
            else:
                await self.config.guild(ctx.guild).clan_id.set(clan_id)
                await ctx.send(_("Server's clan set to"), embed=embed)

    async def destiny_pick_profile(
        self, ctx: commands.Context, pending_users: dict
    ) -> Optional[dict]:
        """
        Allows a clan admin to pick the user they want to approve in the clan
        """
        users = pending_users["results"][:9]
        embed = discord.Embed(
            title=_("Pending Clan Members"),
            description=_("React with the user you would like to approve into the clan."),
        )
        for index, user in enumerate(pending_users["results"]):
            destiny_name = ""
            destiny_info = user.get("destinyUserInfo", "")
            if destiny_info:
                destiny_name = destiny_info.get("LastSeenDisplayName", "")
            bungie_name = ""
            bungie_info = user.get("bungieNetUserInfo", "")
            if bungie_info:
                bungie_name = bungie_info.get("displayName", "")
            msg = _("Destiny/Steam Name: {destiny_name}\nBungie.net Name: {bungie_name}").format(
                destiny_name=destiny_name if destiny_name else _("Not Set"),
                bungie_name=bungie_name if bungie_name else _("Not Set"),
            )
            embed.add_field(name=_("User {count}").format(count=index + 1), value=msg)
        msg = await ctx.send(embed=embed)
        emojis = ReactionPredicate.NUMBER_EMOJIS[1 : len(users) + 1]
        start_adding_reactions(msg, emojis)
        pred = ReactionPredicate.with_emojis(emojis, msg)
        try:
            await ctx.bot.wait_for("reaction_add", check=pred)
        except asyncio.TimeoutError:
            if ctx.channel.permissions_for(ctx.me).manage_messages:
                await msg.clear_reactions()
            return None
        else:
            return users[pred.result]

    @clan.command(name="pending")
    @commands.bot_has_permissions(embed_links=True)
    @commands.admin_or_permissions(manage_guild=True)
    async def clan_pending(self, ctx: commands.Context) -> None:
        """
        Display pending clan members.

        Clan admin can further approve specified clan members
        by reacting to the resulting message.
        """
        async with ctx.typing():
            if not await self.has_oauth(ctx):
                msg = _(
                    "You need to authenticate your Bungie.net account before this command will work."
                )
                return await ctx.send(msg)
            clan_id = await self.config.guild(ctx.guild).clan_id()
            if not clan_id:
                return await ctx.send(
                    _(
                        "No clan ID has been setup for this server. "
                        "Use `{prefix}destiny clan set` to set one."
                    ).format(prefix=ctx.clean_prefix)
                )
        clan_pending = await self.get_clan_pending(ctx.author, clan_id)
        if not clan_pending["results"]:
            return await ctx.send(_("There is no one pending clan approval."))
        approved = await self.destiny_pick_profile(ctx, clan_pending)
        if not approved:
            return await ctx.send(_("No one will be approved into the clan."))
        try:
            destiny_name = ""
            destiny_info = approved.get("destinyUserInfo", "")
            if destiny_info:
                destiny_name = destiny_info.get("LastSeenDisplayName", "")
            bungie_name = ""
            bungie_info = approved.get("bungieNetUserInfo", "")
            if bungie_info:
                bungie_name = bungie_info.get("displayName", "")
            membership_id = approved["destinyUserInfo"]["membershipId"]
            membership_type = approved["destinyUserInfo"]["membershipType"]
            await self.approve_clan_pending(
                ctx.author, clan_id, membership_type, membership_id, approved
            )
        except Destiny2APIError as e:
            log.exception("error approving clan member.")
            await ctx.send(str(e))
        else:
            await ctx.send(
                _("{destiny_name} AKA {bungie_name} has been approved into the clan.").format(
                    destiny_name=destiny_name, bungie_name=bungie_name
                )
            )

    @clan.command(name="roster")
    @commands.bot_has_permissions(embed_links=True)
    @commands.mod_or_permissions(manage_messages=True)
    async def get_clan_roster(self, ctx: commands.Context, output_format: Optional[str]) -> None:
        """
        Get the full clan roster

        `[output_format]` if `csv` is provided this will upload a csv file of
        the clan roster instead of displaying the output.
        """
        async with ctx.typing():
            if not await self.has_oauth(ctx):
                msg = _(
                    "You need to authenticate your Bungie.net account before this command will work."
                )
                return await ctx.send(msg)
            clan_id = await self.config.guild(ctx.guild).clan_id()
            if not clan_id:
                return await ctx.send(
                    _(
                        "No clan ID has been setup for this server. "
                        "Use `{prefix}destiny clan set` to set one."
                    ).format(prefix=ctx.clean_prefix)
                )
            clan = await self.get_clan_members(ctx.author, clan_id)
            headers = [
                "Discord Name",
                "Discord ID",
                "Destiny Name",
                "Destiny ID",
                "Bungie Name",
                "Bungie.net ID",
                "Last Seen Destiny",
                "Steam ID",
                "Join Date",
            ]
            clan_mems = ""
            rows = []
            saved_users = await self.config.all_users()
            for member in clan["results"]:
                last_online = datetime.datetime.utcfromtimestamp(
                    int(member["lastOnlineStatusChange"])
                )
                join_date = datetime.datetime.strptime(member["joinDate"], "%Y-%m-%dT%H:%M:%SZ")
                destiny_name = member["destinyUserInfo"]["LastSeenDisplayName"]
                destiny_id = member["destinyUserInfo"]["membershipId"]
                clan_mems += destiny_name + "\n"
                discord_id = None
                discord_name = None
                bungie_id = None
                # bungie_name = None
                steam_id = None
                destiny = member.get("destinyUserInfo", {})
                new_bungie_name = destiny.get("bungieGlobalDisplayName", "")
                new_bungie_name_code = destiny.get("bungieGlobalDisplayNameCode", "")
                new_bungie_name = f"{new_bungie_name}#{new_bungie_name_code}"
                try:
                    bungie_id = member["bungieNetUserInfo"]["membershipId"]
                    # bungie_name = member["bungieNetUserInfo"]["displayName"]
                    creds = await self.get_bnet_user_credentials(ctx.author, bungie_id)
                    steam_id = ""
                    for cred in creds:
                        if "credentialAsString" in cred:
                            steam_id = cred["credentialAsString"]
                except Exception:
                    pass
                for user_id, data in saved_users.items():
                    if data["oauth"]["membership_id"] == bungie_id:
                        discord_user = ctx.guild.get_member(int(user_id))
                        if discord_user:
                            discord_name = str(discord_user)
                            discord_id = discord_user.id

                user_info = [
                    discord_name,
                    f"'{discord_id}" if discord_id else None,
                    destiny_name,
                    f"'{destiny_id}" if destiny_id else None,
                    new_bungie_name,
                    f"'{bungie_id}" if bungie_id else None,
                    last_online,
                    f"'{steam_id}" if steam_id else None,
                    str(join_date),
                ]
                rows.append(user_info)
            if output_format == "csv":
                outfile = StringIO()
                employee_writer = csv.writer(
                    outfile, delimiter=",", quotechar='"', quoting=csv.QUOTE_MINIMAL
                )
                employee_writer.writerow(headers)
                for row in rows:
                    employee_writer.writerow(row)
                outfile.seek(0)
                file = discord.File(outfile, filename="clan_roster.csv")
                await ctx.send(file=file)
            elif output_format == "md":
                data = tabulate(rows, headers=headers, tablefmt="github")
                file = discord.File(BytesIO(data.encode()), filename="clan_roster.md")
                await ctx.send(file=file)
            else:
                data = tabulate(rows, headers=headers, tablefmt="pretty")
                for page in pagify(data, page_length=1990):
                    await ctx.send(box(page, lang="css"))

    @destiny.command(hidden=True)
    @commands.bot_has_permissions(embed_links=True)
    async def milestone(self, ctx: commands.Context, user: discord.Member = None) -> None:
        """
        Display a menu of your basic character's info
        `[user]` A member on the server who has setup their account on this bot.
        """
        async with ctx.typing():
            if not await self.has_oauth(ctx, user):
                msg = _(
                    "You need to authenticate your Bungie.net account before this command will work."
                )
                return await ctx.send(msg)
            if not user:
                user = ctx.author
            try:
                milestones = await self.get_milestones(user)
                await self.save(milestones, "milestones.json")
            except Destiny2APIError as e:
                log.error(e, exc_info=True)
                msg = _("I can't seem to find your Destiny profile.")
                await ctx.send(msg)
                return
            msg = ""
            for milestone_hash, content in milestones.items():
                try:
                    milestone_def = await self.get_definition(
                        "DestinyMilestoneDefinition", [milestone_hash]
                    )
                except Exception:
                    log.exception("Error pulling definition")
                    continue
                name = (
                    milestone_def[str(milestone_hash)].get("displayProperties", {}).get("name", "")
                )
                description = (
                    milestone_def[str(milestone_hash)]
                    .get("displayProperties", {})
                    .get("description", "")
                )
                extras = ""
                if "activities" in content:
                    activities = [a["activityHash"] for a in content["activities"]]
                    activity_data = await self.get_definition(
                        "DestinyActivityDefinition", activities
                    )
                    for activity_key, activity_info in activity_data.items():
                        activity_name = activity_info.get("displayProperties", {}).get("name", "")
                        activity_description = activity_info.get("displayProperties", {}).get(
                            "description", ""
                        )
                        extras += f"**{activity_name}:** {activity_description}\n"

                msg += f"**{name}:** {description}\n{extras}\n"
        await ctx.send_interactive(pagify(msg))

    @destiny.command(hidden=True)
    @commands.bot_has_permissions(embed_links=True)
    async def test(self, ctx: commands.Context, user: discord.Member = None) -> None:
        """
        Display a menu of your basic character's info
        `[user]` A member on the server who has setup their account on this bot.
        """
        async with ctx.typing():
            if not await self.has_oauth(ctx, user):
                msg = _(
                    "You need to authenticate your Bungie.net account before this command will work."
                )
                return await ctx.send(msg)
            if not user:
                user = ctx.author
            try:
                me = await self.get_aggregate_activity_history(user, "2305843009299686584")
                await self.save(me, "aggregate_activity.json")
                datas = {}
                activities = [a["activityHash"] for a in me["activities"]]
                defs = await self.get_definition("DestinyActivityDefinition", activities)
                for key, data in defs.items():
                    datas[str(key)] = {"name": data["displayProperties"]["name"], "role": 0}
                await self.save(datas, "role_info.json")
                return
                chars = await self.get_characters(user)
                await self.save(chars, "character.json")
                historical_weapons = await self.get_weapon_history(user, "2305843009299686584")
                await self.save(historical_weapons, "weapon_history.json")
                return
            except Destiny2APIError as e:
                log.error(e, exc_info=True)
                msg = _("I can't seem to find your Destiny profile.")
                await ctx.send(msg)
                return
        msg = ""
        for char, activity_info in chars["characterActivities"]["data"].items():
            activity_hashes = []
            for activity in activity_info["availableActivities"]:
                if not activity["isCompleted"]:
                    activity_hashes.append(activity["activityHash"])
                if activity.get("challenges", []):
                    for challenge in activity["challenges"]:
                        if not challenge["objective"]["complete"]:
                            activity_hashes.append(activity["activityHash"])
            activity_hashes = [a["activityHash"] for a in activity_info["availableActivities"]]

            activity_data = await self.get_definition("DestinyActivityDefinition", activity_hashes)
            for act_hash, info in activity_data.items():
                msg += (
                    info["displayProperties"]["name"]
                    + " **"
                    + info["displayProperties"]["description"]
                    + "**\n\n"
                )
            break
        for page in pagify(msg):
            await ctx.send(page)

    @destiny.command()
    @commands.bot_has_permissions(embed_links=True)
    async def user(self, ctx: commands.Context, user: discord.Member = None) -> None:
        """
        Display a menu of your basic character's info
        `[user]` A member on the server who has setup their account on this bot.
        """
        async with ctx.typing():
            if not await self.has_oauth(ctx, user):
                msg = _(
                    "You need to authenticate your Bungie.net account before this command will work."
                )
                return await ctx.send(msg)
            if not user:
                user = ctx.author
            try:
                chars = await self.get_characters(user)
                await self.save(chars, "character.json")
            except Destiny2APIError as e:
                log.error(e, exc_info=True)
                msg = _("I can't seem to find your Destiny profile.")
                await ctx.send(msg)
                return
            embeds = []
            currency_datas = await self.get_definition(
                "DestinyInventoryItemLiteDefinition",
                [v["itemHash"] for v in chars["profileCurrencies"]["data"]["items"]],
            )
            player_currency = ""
            for item in chars["profileCurrencies"]["data"]["items"]:
                quantity = item["quantity"]
                name = currency_datas[str(item["itemHash"])]["displayProperties"]["name"]
                player_currency += f"{name}: **{quantity}**\n"

            for char_id, char in chars["characters"]["data"].items():
                info = ""
                race = (await self.get_definition("DestinyRaceDefinition", [char["raceHash"]]))[
                    str(char["raceHash"])
                ]
                gender = (
                    await self.get_definition("DestinyGenderDefinition", [char["genderHash"]])
                )[str(char["genderHash"])]
                char_class = (
                    await self.get_definition("DestinyClassDefinition", [char["classHash"]])
                )[str(char["classHash"])]
                info += "{race} {gender} {char_class} ".format(
                    race=race["displayProperties"]["name"],
                    gender=gender["displayProperties"]["name"],
                    char_class=char_class["displayProperties"]["name"],
                )
                titles = ""
                embed = discord.Embed(title=info)
                if "titleRecordHash" in char:
                    # TODO: Add fetch for Destiny.Definitions.Records.DestinyRecordDefinition
                    char_title = (
                        await self.get_definition(
                            "DestinyRecordDefinition", [char["titleRecordHash"]]
                        )
                    )[str(char["titleRecordHash"])]
                    title_info = "**{title_name}**\n{title_desc}\n"
                    try:
                        gilded = ""
                        if await self.check_gilded_title(chars, char_title):
                            gilded = _("Gilded ")
                        title_name = (
                            f"{gilded}"
                            + char_title["titleInfo"]["titlesByGenderHash"][
                                str(char["genderHash"])
                            ]
                        )
                        title_desc = char_title["displayProperties"]["description"]
                        titles += title_info.format(title_name=title_name, title_desc=title_desc)
                        embed.set_thumbnail(
                            url=IMAGE_URL + char_title["displayProperties"]["icon"]
                        )
                    except KeyError:
                        pass

                embed.set_author(name=user.display_name, icon_url=user.avatar.url)
                # if "emblemPath" in char:
                # embed.set_thumbnail(url=IMAGE_URL + char["emblemPath"])
                if "emblemBackgroundPath" in char:
                    embed.set_image(url=IMAGE_URL + char["emblemBackgroundPath"])
                if titles:
                    # embed.add_field(name=_("Titles"), value=titles)
                    embed.set_author(
                        name=f"{user.display_name} ({title_name})", icon_url=user.avatar.url
                    )
                # log.debug(data)
                stats_str = ""
                time_played = humanize_timedelta(seconds=int(char["minutesPlayedTotal"]) * 60)
                for stat_hash, value in char["stats"].items():
                    stat_info = (await self.get_definition("DestinyStatDefinition", [stat_hash]))[
                        str(stat_hash)
                    ]
                    stat_name = stat_info["displayProperties"]["name"]
                    prog = "█" * int(value / 10)
                    empty = "░" * int((100 - value) / 10)
                    bar = f"{prog}{empty}"
                    if stat_hash == "1935470627":
                        artifact_bonus = chars["profileProgression"]["data"]["seasonalArtifact"][
                            "powerBonus"
                        ]
                        bar = _("Artifact Bonus: {bonus}").format(bonus=artifact_bonus)
                    stats_str += f"{stat_name}: **{value}** \n{bar}\n"
                stats_str += _("Time Played Total: **{time}**").format(time=time_played)
                embed.description = stats_str
                embed = await self.get_char_colour(embed, char)
                if titles:
                    embed.add_field(name=_("Titles"), value=titles)
                embed.add_field(name=_("Current Currencies"), value=player_currency)
                embeds.append(embed)
        await BaseMenu(
            source=BasePages(
                pages=embeds,
            ),
            delete_message_after=False,
            clear_reactions_after=True,
            timeout=60,
            cog=self,
            page_start=0,
        ).start(ctx=ctx)

    @search.command()
    @commands.bot_has_permissions(embed_links=True)
    async def lore(self, ctx: commands.Context, entry: str = None) -> None:
        """
        Find Destiny Lore
        """
        try:
            # the below is to prevent blocking reading the large
            # ~130mb manifest files and save on API calls
            task = functools.partial(self.get_entities, entity="DestinyLoreDefinition")
            task = self.bot.loop.run_in_executor(None, task)
            data: dict = await asyncio.wait_for(task, timeout=60)
        except Exception:
            return await ctx.send(_("The manifest needs to be downloaded for this to work."))
        lore = []
        for entry_hash, entries in data.items():
            em = discord.Embed(title=entries["displayProperties"]["name"])
            description = entries["displayProperties"]["description"]
            if len(description) < 2048:
                em.description = entries["displayProperties"]["description"]
            elif len(description) > 2048 and len(description) < 6000:
                em.description = description[:2048]
                new_desc = description[:2048]
                parts = [new_desc[i : i + 1024] for i in range(0, len(new_desc), 1024)]
                for i in parts:
                    em.add_field(name=_("Continued"), value=i)

            if entries["displayProperties"]["hasIcon"]:
                icon = entries["displayProperties"]["icon"]
                em.set_thumbnail(url=f"{IMAGE_URL}{icon}")
            lore.append(em)
        if entry:
            for t in lore:
                if entry.lower() in str(t.title).lower():
                    print(t.title)
                    lore.insert(0, lore.pop(lore.index(t)))
        await BaseMenu(
            source=BasePages(
                pages=lore,
            ),
            delete_message_after=False,
            clear_reactions_after=True,
            timeout=60,
            cog=self,
            page_start=0,
        ).start(ctx=ctx)

    async def save(self, data: dict, loc: str = "sample.json"):
        if self.bot.user.id not in DEV_BOTS:
            return
        base_path = Path(__file__).parent
        path = base_path / loc
        with path.open(encoding="utf-8", mode="w") as f:
            json.dump(data, f, indent=4, sort_keys=False, separators=(",", " : "))

    @destiny.command(aliases=["xûr"])
    @commands.bot_has_permissions(embed_links=True)
    async def xur(self, ctx: commands.Context, full: bool = False) -> None:
        """
        Display a menu of Xûr's current wares

        `[full=False]` Show perk definition on Xûr's current wares
        """
        async with ctx.typing():
            if not await self.has_oauth(ctx):
                msg = _(
                    "You need to authenticate your Bungie.net account before this command will work."
                )
                return await ctx.send(msg)
            try:
                chars = await self.get_characters(ctx.author)
                # await self.save(chars, "characters.json")
            except Destiny2APIError:
                # log.debug(e)
                msg = _("I can't seem to find your Destiny profile.")
                await ctx.send(msg)
                return
            for char_id, char in chars["characters"]["data"].items():
                # log.debug(char)
                try:
                    xur = await self.get_vendor(ctx.author, char_id, "2190858386")
                    xur_def = (
                        await self.get_definition("DestinyVendorDefinition", ["2190858386"])
                    )["2190858386"]
                except Destiny2APIError:
                    log.error("I can't seem to see Xûr at the moment")
                    today = datetime.datetime.utcnow()
                    friday = today.replace(hour=17, minute=0, second=0) + datetime.timedelta(
                        (4 - today.weekday()) % 7
                    )
                    next_xur = self.humanize_timedelta(timedelta=(friday - today))
                    await ctx.send(
                        _("Xûr's not around, come back in {next_xur}.").format(next_xur=next_xur)
                    )
                    return
                break
            # items = [v["itemHash"] for k, v in xur["sales"]["data"].items()]
            embeds: List[discord.Embed] = []
            # data = await self.get_definition("DestinyInventoryItemDefinition", items)
            embed = discord.Embed(
                title=_("Xûr's current wares"),
                colour=discord.Colour.red(),
                description=xur_def["displayProperties"]["description"],
            )
            embed.set_thumbnail(
                url=IMAGE_URL + xur_def["displayProperties"]["largeTransparentIcon"]
            )
            # embed.set_author(name=_("Xûr's current wares"))
            # location = xur_def["locations"][0]["destinationHash"]
            # log.debug(await self.get_definition("DestinyDestinationDefinition", [location]))
            for index, item_base in xur["sales"]["data"].items():
                item = (
                    await self.get_definition(
                        "DestinyInventoryItemDefinition", [item_base["itemHash"]]
                    )
                )[str(item_base["itemHash"])]
                if not (item["equippable"]):
                    continue
                perk_hashes = [
                    str(p["singleInitialItemHash"]) for p in item["sockets"]["socketEntries"]
                ]
                perk_data = await self.get_definition(
                    "DestinyInventoryItemDefinition", perk_hashes
                )
                perks = ""
                item_embed = discord.Embed(title=item["displayProperties"]["name"])
                item_embed.set_thumbnail(url=IMAGE_URL + item["displayProperties"]["icon"])
                item_embed.set_image(url=IMAGE_URL + item["screenshot"])
                for perk_hash, perk in perk_data.items():
                    properties = perk["displayProperties"]
                    if "Common" in perk["itemTypeAndTierDisplayName"]:
                        continue
                    if (
                        properties["name"] == "Empty Mod Socket"
                        or properties["name"] == "Default Ornament"
                        or properties["name"] == "Change Energy Type"
                        or properties["name"] == "Empty Catalyst Socket"
                    ):
                        continue
                    if "name" in properties and "description" in properties:
                        if not properties["name"]:
                            continue
                        # await self.save(perk, properties["name"] + ".json")
                        if full:
                            perks += "**{0}** - {1}\n".format(
                                properties["name"], properties["description"]
                            )
                        else:
                            perks += "- **{0}**\n".format(properties["name"])
                stats_str = ""
                slot_hash = item["equippingBlock"]["equipmentSlotTypeHash"]
                if slot_hash in [1585787867, 20886954, 14239492, 3551918588, 3448274439]:
                    total = 0
                    for stat_hash, stat_data in xur["itemComponents"]["stats"]["data"][index][
                        "stats"
                    ].items():
                        stat_info = (
                            await self.get_definition("DestinyStatDefinition", [stat_hash])
                        )[str(stat_hash)]
                        stat_name = stat_info["displayProperties"]["name"]
                        stat_value = stat_data["value"]
                        prog = "█" * int(stat_value / 6)
                        empty = "░" * int((42 - stat_value) / 6)
                        bar = f"{prog}{empty}"
                        stats_str += f"{stat_name}: \n{bar} **{stat_value}**\n"
                        total += stat_value
                    stats_str += _("Total: **{total}**\n").format(total=total)

                msg = (
                    item["itemTypeAndTierDisplayName"]
                    + "\n"
                    + stats_str
                    + (item["displayProperties"]["description"] + "\n" if full else "")
                    + perks
                )
                item_embed.description = msg
                embed.insert_field_at(
                    0, name="**__" + item["displayProperties"]["name"] + "__**\n", value=msg
                )
                embeds.insert(0, item_embed)
            embeds.insert(0, embed)
            # await ctx.send(embed=embed)
            # await ctx.tick()
        await BaseMenu(
            source=BasePages(
                pages=embeds,
            ),
            delete_message_after=False,
            clear_reactions_after=True,
            timeout=60,
            cog=self,
            page_start=0,
        ).start(ctx=ctx)

    @destiny.command()
    @commands.bot_has_permissions(embed_links=True)
    async def eververse(
        self, ctx: commands.Context, *, item_types: Optional[DestinyEververseItemType]
    ) -> None:
        """
        Display items currently available on the Eververse in a menu

        `[item_types]` can be one of `ghosts`, `ships`, `sparrows`,
        `shaders`, `ornaments` and `finishers` to filter specific items.
        """
        async with ctx.typing():
            if not await self.has_oauth(ctx):
                msg = _(
                    "You need to authenticate your Bungie.net account before this command will work."
                )
                return await ctx.send(msg)
            if not item_types:
                item_types = {"item_types": [9, 19, 21, 22, 24, 29], "item_sub_types": [21, 20]}
            try:
                chars = await self.get_characters(ctx.author)
            except Destiny2APIError:
                # log.debug(e)
                msg = _("I can't seem to find your Destiny profile.")
                await ctx.send(msg)
                return
            embeds: List[discord.Embed] = []
            eververse_sales = {}
            for char_id, char in chars["characters"]["data"].items():
                try:
                    ev = await self.get_vendor(ctx.author, char_id, "3361454721")
                    eververse_sales.update(ev["sales"]["data"])

                except Destiny2APIError:
                    log.error("I can't seem to see the eververse at the moment", exc_info=True)
                    await ctx.send(_("I can't access the eververse at the moment."))
                    return
            await self.save(eververse_sales, "eververse.json")
            embeds = []
            item_hashes = [i["itemHash"] for k, i in eververse_sales.items()]
            item_defs = await self.get_definition("DestinyInventoryItemDefinition", item_hashes)
            item_costs = [c["itemHash"] for k, i in eververse_sales.items() for c in i["costs"]]
            item_cost_defs = await self.get_definition(
                "DestinyInventoryItemDefinition", item_costs
            )
            for item_hash, vendor_item in eververse_sales.items():
                item = item_defs[str(vendor_item["itemHash"])]
                if (
                    item["itemType"] not in item_types["item_types"]
                    and item_types["item_types"] != []
                ):
                    # log.debug("ignoring item from type %s" % item["itemType"])
                    continue
                if (
                    item["itemSubType"] not in item_types["item_sub_types"]
                    and item_types["item_sub_types"] != []
                ):
                    # log.debug("ignoring item from sub type %s" % item["itemSubType"])
                    continue
                embed = discord.Embed()
                embed.description = (
                    item["itemTypeAndTierDisplayName"]
                    + "\n\n"
                    + item["displayProperties"]["description"]
                )

                name = item["displayProperties"]["name"]
                embed.title = name
                icon_url = IMAGE_URL + item["displayProperties"]["icon"]
                embed.set_author(name=name, icon_url=icon_url)
                embed.set_thumbnail(url=icon_url)
                cost_str = ""
                for costs in vendor_item["costs"]:
                    cost = costs["quantity"]
                    cost_name = item_cost_defs[str(costs["itemHash"])]["displayProperties"]["name"]
                    cost_str += f"{cost_name}: **{cost}**\n"
                embed.add_field(name=_("Cost"), value=cost_str)
                if "screenshot" in item:
                    embed.set_image(url=IMAGE_URL + item["screenshot"])
                embeds.append(embed)
        if embeds == []:
            return await ctx.send(_("I can't access the eververse at the moment."))
        # await ctx.tick()
        await BaseMenu(
            source=BasePages(
                pages=embeds,
            ),
            delete_message_after=False,
            clear_reactions_after=True,
            timeout=60,
            cog=self,
            page_start=0,
        ).start(ctx=ctx)

    @destiny.command()
    @commands.bot_has_permissions(embed_links=True)
    async def spider(self, ctx: commands.Context) -> None:
        """
        Display Spiders wares
        """
        async with ctx.typing():
            if not await self.has_oauth(ctx):
                msg = _(
                    "You need to authenticate your Bungie.net account before this command will work."
                )
                return await ctx.send(msg)
            try:
                chars = await self.get_characters(ctx.author)
            except Destiny2APIError:
                # log.debug(e)
                msg = _("I can't seem to find your Destiny profile.")
                await ctx.send(msg)
                return
            for char_id, char in chars["characters"]["data"].items():
                try:
                    spider = await self.get_vendor(ctx.author, char_id, "863940356")
                    spider_def = (
                        await self.get_definition("DestinyVendorDefinition", ["863940356"])
                    )["863940356"]
                except Destiny2APIError:
                    log.error("I can't seem to see the Spider at the moment", exc_info=True)
                    await ctx.send(_("I can't access the Spider at the moment."))
                    return
                break

            # await self.save(spider, "spider.json")
            currency_datas = await self.get_definition(
                "DestinyInventoryItemLiteDefinition",
                [v["itemHash"] for v in chars["profileCurrencies"]["data"]["items"]],
            )
            embed = discord.Embed(description=spider_def["displayProperties"]["description"])
            embed.set_thumbnail(
                url=IMAGE_URL + spider_def["displayProperties"]["largeTransparentIcon"]
            )
            embed.set_author(
                name=spider_def["displayProperties"]["name"]
                + ", "
                + spider_def["displayProperties"]["subtitle"]
            )
            item_hashes = [i["itemHash"] for k, i in spider["sales"]["data"].items()]
            item_defs = await self.get_definition(
                "DestinyInventoryItemLiteDefinition", item_hashes
            )
            item_costs = [
                c["itemHash"] for k, i in spider["sales"]["data"].items() for c in i["costs"]
            ]
            item_cost_defs = await self.get_definition(
                "DestinyInventoryItemLiteDefinition", item_costs
            )
            for key, data in spider["sales"]["data"].items():
                item_hash = data["itemHash"]

                item = item_defs[str(item_hash)]
                if item["itemType"] in [0, 26]:
                    continue
                try:
                    costs = data["costs"][0]
                    cost = item_cost_defs[str(costs["itemHash"])]
                    cost_str = str(costs["quantity"]) + " " + cost["displayProperties"]["name"]
                except IndexError:
                    cost_str = "None"
                embed.add_field(name=item["displayProperties"]["name"], value=cost_str)

                await asyncio.sleep(0)
            player_currency = ""
            for item in chars["profileCurrencies"]["data"]["items"]:
                quantity = item["quantity"]
                name = currency_datas[str(item["itemHash"])]["displayProperties"]["name"]
                player_currency += f"{name}: **{quantity}**\n"
            embed.add_field(name=_("Current Currencies"), value=player_currency)
        await ctx.send(embed=embed)

    @destiny.command(aliases=["banshee-44"])
    @commands.bot_has_permissions(embed_links=True)
    async def banshee(self, ctx: commands.Context) -> None:
        """
        Display Banshee-44's wares
        """
        async with ctx.typing():
            if not await self.has_oauth(ctx):
                msg = _(
                    "You need to authenticate your Bungie.net account before this command will work."
                )
                return await ctx.send(msg)
            try:
                chars = await self.get_characters(ctx.author)
            except Destiny2APIError:
                # log.debug(e)
                msg = _("I can't seem to find your Destiny profile.")
                await ctx.send(msg)
                return

            for char_id, char in chars["characters"]["data"].items():
                try:
                    banshee = await self.get_vendor(ctx.author, char_id, "672118013")
                    banshee_def = (
                        await self.get_definition("DestinyVendorDefinition", ["672118013"])
                    )["672118013"]
                    await self.save(banshee, "banshee.json")
                except Destiny2APIError:
                    log.error(
                        "I can't seem to see the Banshee-44's wares at the moment", exc_info=True
                    )
                    await ctx.send(_("I can't access the Banshee-44 at the moment."))
                    return
                break
            # await self.save(spider, "spider.json")
            embed = discord.Embed(description=banshee_def["displayProperties"]["description"])
            embed.set_thumbnail(
                url=IMAGE_URL + banshee_def["displayProperties"]["largeTransparentIcon"]
            )
            embed.set_author(
                name=banshee_def["displayProperties"]["name"]
                + ", "
                + banshee_def["displayProperties"]["subtitle"]
            )
            item_hashes = [i["itemHash"] for k, i in banshee["sales"]["data"].items()]
            item_defs = await self.get_definition(
                "DestinyInventoryItemLiteDefinition", item_hashes
            )
            item_costs = [
                c["itemHash"] for k, i in banshee["sales"]["data"].items() for c in i["costs"]
            ]
            item_cost_defs = await self.get_definition(
                "DestinyInventoryItemLiteDefinition", item_costs
            )
            for key, data in banshee["sales"]["data"].items():
                item_hash = data["itemHash"]

                item = item_defs[str(item_hash)]
                if item["itemType"] in [0]:
                    continue
                perk_str = ""
                if str(key) in banshee["itemComponents"]["sockets"]["data"]:
                    perk_hashes = []
                    for perk_hash in banshee["itemComponents"]["sockets"]["data"][str(key)][
                        "sockets"
                    ]:
                        if "plugHash" in perk_hash:
                            perk_hashes.append(str(perk_hash["plugHash"]))
                    perks = await self.get_definition(
                        "DestinyInventoryItemLiteDefinition", perk_hashes
                    )
                    perk_str = "\n".join(p["displayProperties"]["name"] for k, p in perks.items())
                try:
                    costs = data["costs"][0]
                    cost = item_cost_defs[str(costs["itemHash"])]
                    cost_str = str(costs["quantity"]) + " " + cost["displayProperties"]["name"]
                    cost_str += f"\n{perk_str}"
                except IndexError:
                    cost_str = "None"

                embed.add_field(name=item["displayProperties"]["name"], value=cost_str)

                await asyncio.sleep(0)
        await ctx.send(embed=embed)

    @destiny.command(name="ada", aliases=["ada-1"])
    @commands.bot_has_permissions(embed_links=True)
    async def ada_1_inventory(self, ctx: commands.Context) -> None:
        """
        Display Banshee-44's wares
        """
        async with ctx.typing():
            if not await self.has_oauth(ctx):
                msg = _(
                    "You need to authenticate your Bungie.net account before this command will work."
                )
                return await ctx.send(msg)
            try:
                chars = await self.get_characters(ctx.author)
            except Destiny2APIError:
                # log.debug(e)
                msg = _("I can't seem to find your Destiny profile.")
                await ctx.send(msg)
                return

            for char_id, char in chars["characters"]["data"].items():
                try:
                    banshee = await self.get_vendor(ctx.author, char_id, "350061650")
                    banshee_def = (
                        await self.get_definition("DestinyVendorDefinition", ["350061650"])
                    )["350061650"]
                    await self.save(banshee, "ada-1.json")
                except Destiny2APIError:
                    log.error("I can't seem to see the Ada-1's wares at the moment", exc_info=True)
                    await ctx.send(_("I can't access the Banshee-44 at the moment."))
                    return
                break
            # await self.save(spider, "spider.json")
            embed = discord.Embed(description=banshee_def["displayProperties"]["description"])
            embed.set_thumbnail(
                url=IMAGE_URL + banshee_def["displayProperties"]["largeTransparentIcon"]
            )
            embed.set_author(
                name=banshee_def["displayProperties"]["name"]
                + ", "
                + banshee_def["displayProperties"]["subtitle"]
            )
            item_hashes = [i["itemHash"] for k, i in banshee["sales"]["data"].items()]
            item_defs = await self.get_definition(
                "DestinyInventoryItemLiteDefinition", item_hashes
            )
            item_costs = [
                c["itemHash"] for k, i in banshee["sales"]["data"].items() for c in i["costs"]
            ]
            item_cost_defs = await self.get_definition(
                "DestinyInventoryItemLiteDefinition", item_costs
            )
            for key, data in banshee["sales"]["data"].items():
                item_hash = data["itemHash"]

                item = item_defs[str(item_hash)]
                if item["itemType"] in [0]:
                    continue
                try:
                    costs = data["costs"][0]
                    cost = item_cost_defs[str(costs["itemHash"])]
                    cost_str = str(costs["quantity"]) + " " + cost["displayProperties"]["name"]
                except IndexError:
                    cost_str = "None"

                embed.add_field(name=item["displayProperties"]["name"], value=cost_str)

                await asyncio.sleep(0)
        await ctx.send(embed=embed)

    @destiny.command()
    @commands.bot_has_permissions(embed_links=True, add_reactions=True)
    async def loadout(
        self, ctx: commands.Context, full: Optional[bool] = False, user: discord.Member = None
    ) -> None:
        """
        Display a menu of each character's equipped weapons and their info

        `[full=False]` Display full information about weapons equipped.
        `[user]` A member on the server who has setup their account on this bot.
        """
        async with ctx.typing():
            if not await self.has_oauth(ctx, user):
                msg = _(
                    "You need to authenticate your Bungie.net account before this command will work."
                )
                return await ctx.send(msg)
            if not user:
                user = ctx.author
            try:
                chars = await self.get_characters(user)
            except Destiny2APIError:
                # log.debug(e)
                msg = _("I can't seem to find your Destiny profile.")
                await ctx.send(msg)
                return
            embeds = []

            for char_id, char in chars["characters"]["data"].items():
                info = ""
                race = (await self.get_definition("DestinyRaceDefinition", [char["raceHash"]]))[
                    str(char["raceHash"])
                ]
                gender = (
                    await self.get_definition("DestinyGenderDefinition", [char["genderHash"]])
                )[str(char["genderHash"])]
                char_class = (
                    await self.get_definition("DestinyClassDefinition", [char["classHash"]])
                )[str(char["classHash"])]
                info += "{race} {gender} {char_class} ".format(
                    race=race["displayProperties"]["name"],
                    gender=gender["displayProperties"]["name"],
                    char_class=char_class["displayProperties"]["name"],
                )
                titles = ""
                if "titleRecordHash" in char:
                    # TODO: Add fetch for Destiny.Definitions.Records.DestinyRecordDefinition
                    char_title = (
                        await self.get_definition(
                            "DestinyRecordDefinition", [char["titleRecordHash"]]
                        )
                    )[str(char["titleRecordHash"])]
                    title_info = "**{title_name}**\n{title_desc}\n"
                    try:
                        gilded = ""
                        if await self.check_gilded_title(chars, char_title):
                            gilded = _("Gilded ")
                        title_name = (
                            f"{gilded}"
                            + char_title["titleInfo"]["titlesByGenderHash"][
                                str(char["genderHash"])
                            ]
                        )
                        title_desc = char_title["displayProperties"]["description"]
                        titles += title_info.format(title_name=title_name, title_desc=title_desc)
                    except KeyError:
                        pass
                embed = discord.Embed(title=info)
                embed.set_author(name=user.display_name, icon_url=user.avatar.url)
                if "emblemPath" in char:
                    embed.set_thumbnail(url=IMAGE_URL + char["emblemPath"])
                if titles:
                    # embed.add_field(name=_("Titles"), value=titles)
                    embed.set_author(
                        name=f"{user.display_name} ({title_name})", icon_url=user.avatar.url
                    )
                char_items = chars["characterEquipment"]["data"][char_id]["items"]
                item_list = [i["itemHash"] for i in char_items]
                # log.debug(item_list)
                items = await self.get_definition("DestinyInventoryItemDefinition", item_list)
                # log.debug(items)
                for item_hash, data in items.items():
                    # log.debug(data)
                    for item in char_items:
                        # log.debug(item)
                        if data["hash"] == item["itemHash"]:
                            instance_id = item["itemInstanceId"]
                    item_instance = chars["itemComponents"]["instances"]["data"][instance_id]
                    if not item_instance["isEquipped"]:
                        continue

                    if not (data["equippable"] and data["itemType"] == 3):
                        continue
                    name = data["displayProperties"]["name"]
                    desc = data["displayProperties"]["description"]
                    item_type = data["itemTypeAndTierDisplayName"]
                    try:
                        light = item_instance["primaryStat"]["value"]
                    except KeyError:
                        light = ""
                    perk_list = chars["itemComponents"]["perks"]["data"][instance_id]["perks"]
                    perk_hashes = [p["perkHash"] for p in perk_list]
                    perk_data = await self.get_definition(
                        "DestinySandboxPerkDefinition", perk_hashes
                    )
                    perks = ""
                    for perk_hash, perk in perk_data.items():
                        properties = perk["displayProperties"]
                        if "name" in properties and "description" in properties:
                            if full:
                                perks += "**{0}** - {1}\n".format(
                                    properties["name"], properties["description"]
                                )
                            else:
                                perks += "- **{0}**\n".format(properties["name"])

                    value = f"**{light}** {item_type}\n{perks}"
                    embed.add_field(name=name, value=value, inline=True)
                # log.debug(data)
                stats_str = ""
                for stat_hash, value in char["stats"].items():
                    stat_info = (await self.get_definition("DestinyStatDefinition", [stat_hash]))[
                        str(stat_hash)
                    ]
                    stat_name = stat_info["displayProperties"]["name"]
                    prog = "█" * int(value / 10)
                    empty = "░" * int((100 - value) / 10)
                    bar = f"{prog}{empty}"
                    if stat_hash == "1935470627":
                        artifact_bonus = chars["profileProgression"]["data"]["seasonalArtifact"][
                            "powerBonus"
                        ]
                        bar = _("Artifact Bonus: {bonus}").format(bonus=artifact_bonus)
                    stats_str += f"{stat_name}: **{value}** \n{bar}\n"
                embed.description = stats_str
                embed = await self.get_char_colour(embed, char)

                embeds.append(embed)
        await BaseMenu(
            source=BasePages(
                pages=embeds,
            ),
            delete_message_after=False,
            clear_reactions_after=True,
            timeout=60,
            cog=self,
            page_start=0,
        ).start(ctx=ctx)

    @destiny.command()
    @commands.bot_has_permissions(embed_links=True, add_reactions=True)
    async def gambit(self, ctx: commands.Context) -> None:
        """
        Display a menu of each characters gambit stats
        """
        await ctx.invoke(self.stats, "allPvECompetitive")

    @destiny.command()
    @commands.bot_has_permissions(embed_links=True, add_reactions=True)
    async def pvp(self, ctx: commands.Context) -> None:
        """
        Display a menu of each character's pvp stats
        """
        await ctx.invoke(self.stats, "allPvP")

    @destiny.command(aliases=["raids"])
    @commands.bot_has_permissions(embed_links=True, add_reactions=True)
    async def raid(self, ctx: commands.Context) -> None:
        """
        Display a menu for each character's RAID stats
        """
        await ctx.invoke(self.stats, "raid")

    @destiny.command(aliases=["qp"])
    @commands.bot_has_permissions(embed_links=True, add_reactions=True)
    async def quickplay(self, ctx: commands.Context) -> None:
        """
        Display a menu of past quickplay matches
        """
        await ctx.invoke(self.history, 70)

    @destiny.command()
    @commands.bot_has_permissions(embed_links=True, add_reactions=True)
    async def history(self, ctx: commands.Context, activity: DestinyActivity) -> None:
        """
        Display a menu of each character's last 5 activities

        `<activity>` The activity type to display stats on available types include:
        all, story, strike, raid, allpvp, patrol, allpve, control, clash,
        crimsondoubles, nightfall, heroicnightfall, allstrikes, ironbanner, allmayhem,
        supremacy, privatematchesall, survival, countdown, trialsofthenine, social,
        trialscountdown, trialssurvival, ironbannercontrol, ironbannerclash,
        ironbannersupremacy, scorednightfall, scoredheroicnightfall, rumble, alldoubles,
        doubles, privatematchesclash, privatematchescontrol, privatematchessupremacy,
        privatematchescountdown, privatematchessurvival, privatematchesmayhem,
        privatematchesrumble, heroicadventure, showdown, lockdown, scorched,
        scorchedteam, gambit, allpvecompetitive, breakthrough, blackarmoryrun,
        salvage, ironbannersalvage, pvpcompetitive, pvpquickplay, clashquickplay,
        clashcompetitive, controlquickplay, controlcompetitive, gambitprime,
        reckoning, menagerie, vexoffensive, nightmarehunt, elimination, momentum,
        dungeon, sundial, trialsofosiris
        """
        async with ctx.typing():
            if not await self.has_oauth(ctx):
                msg = _(
                    "You need to authenticate your Bungie.net account before this command will work."
                )
                return await ctx.send(msg)
            user = ctx.author
            try:
                chars = await self.get_characters(user)
            except Destiny2APIError:
                # log.debug(e)
                msg = _("I can't seem to find your Destiny profile.")
                await ctx.send(msg)
                return
            RAID = {
                "assists": _("Assists"),
                "kills": _("Kills"),
                "deaths": _("Deaths"),
                "opponentsDefeated": _("Opponents Defeated"),
                "efficiency": _("Efficiency"),
                "killsDeathsRatio": _("KDR"),
                "killsDeathsAssists": _("KDA"),
                "score": _("Score"),
                "activityDurationSeconds": _("Duration"),
                "playerCount": _("Player Count"),
                "teamScore": _("Team Score"),
                "completed": _("Completed"),
            }
            embeds = []
            for char_id, char in chars["characters"]["data"].items():
                # log.debug(char)
                char_info = ""
                race = (await self.get_definition("DestinyRaceDefinition", [char["raceHash"]]))[
                    str(char["raceHash"])
                ]
                gender = (
                    await self.get_definition("DestinyGenderDefinition", [char["genderHash"]])
                )[str(char["genderHash"])]
                log.debug(gender)
                char_class = (
                    await self.get_definition("DestinyClassDefinition", [char["classHash"]])
                )[str(char["classHash"])]
                char_info += "{user} - {race} {gender} {char_class} ".format(
                    user=user.display_name,
                    race=race["displayProperties"]["name"],
                    gender=gender["displayProperties"]["name"],
                    char_class=char_class["displayProperties"]["name"],
                )
                try:
                    data = await self.get_activity_history(user, char_id, activity)
                except Exception:
                    log.error(
                        _(
                            "Something went wrong I couldn't get info on character {char_id} for activity {activity}"
                        ).format(char_id=char_id, activity=activity)
                    )
                    continue
                if not data:
                    continue

                for activities in data["activities"]:
                    activity_hash = str(activities["activityDetails"]["directorActivityHash"])
                    activity_data = (
                        await self.get_definition("DestinyActivityDefinition", [activity_hash])
                    )[str(activity_hash)]
                    embed = discord.Embed(
                        title=activity_data["displayProperties"]["name"] + f"- {char_info}",
                        description=activity_data["displayProperties"]["description"],
                    )

                    date = datetime.datetime.strptime(activities["period"], "%Y-%m-%dT%H:%M:%SZ")
                    embed.timestamp = date
                    if activity_data["displayProperties"]["hasIcon"]:
                        embed.set_thumbnail(
                            url=IMAGE_URL + activity_data["displayProperties"]["icon"]
                        )
                    elif (
                        activity_data["pgcrImage"] != "/img/misc/missing_icon_d2.png"
                        and "emblemPath" in char
                    ):
                        embed.set_thumbnail(url=IMAGE_URL + char["emblemPath"])
                    embed.set_author(name=char_info, icon_url=user.avatar.url)
                    for attr, name in RAID.items():
                        if activities["values"][attr]["basic"]["value"] < 0:
                            continue
                        embed.add_field(
                            name=name,
                            value=str(activities["values"][attr]["basic"]["displayValue"]),
                        )
                    embed = await self.get_char_colour(embed, char)

                    embeds.append(embed)
        await BaseMenu(
            source=BasePages(
                pages=embeds,
            ),
            delete_message_after=False,
            clear_reactions_after=True,
            timeout=60,
            cog=self,
            page_start=0,
        ).start(ctx=ctx)

    @staticmethod
    async def get_extra_attrs(stat_type: str, attrs: dict) -> dict:
        """Helper function to receive the total attributes we care about"""
        EXTRA_ATTRS = {}
        if stat_type == "allPvECompetitive":
            EXTRA_ATTRS = {
                "winLossRatio": _("Win Loss Ratio"),
                "invasions": _("Invasions"),
                "invasionKills": _("Invasion Kills"),
                "invasionDeaths": _("Invasion Deaths"),
                "invaderDeaths": _("Invader Deaths"),
                "invaderKills": _("Invader Kills"),
                "primevalKills": _("Primeval Kills"),
                "blockerKills": _("Blocker Kills"),
                "mobKills": _("Mob Kills"),
                "highValueKills": _("High Value Targets Killed"),
                "motesPickedUp": _("Motes Picked Up"),
                "motesDeposited": _("Motes Deposited"),
                "motesDenied": _("Motes Denied"),
                "motesLost": _("Motes Lost"),
            }
        if stat_type == "allPvP":
            EXTRA_ATTRS = {"winLossRatio": _("Win Loss Ratio")}
        for k, v in EXTRA_ATTRS.items():
            attrs[k] = v
        return attrs

    async def build_character_stats(
        self, user: discord.Member, chars: dict, stat_type: str
    ) -> List[discord.Embed]:

        embeds: List[discord.Embed] = []
        for char_id, char in chars["characters"]["data"].items():
            # log.debug(char)

            try:
                data = await self.get_historical_stats(user, char_id, 0)
            except Exception:
                log.error(
                    _("Something went wrong I couldn't get info on character {char_id}").format(
                        char_id=char_id
                    )
                )
                continue
            if not data:
                continue
            try:
                if stat_type != "allPvECompetitive":
                    embed = await self.build_stat_embed_char_basic(user, char, data, stat_type)
                    embeds.append(embed)
                else:
                    data = data[stat_type]["allTime"]
                    embed = await self.build_stat_embed_char_gambit(user, char, data, stat_type)
                    embeds.append(embed)
            except Exception:
                log.error(
                    f"User {user.id} had an issue generating stats for character {char_id}",
                    exc_info=True,
                )
                continue
        return embeds

    async def build_stat_embed_char_basic(
        self, user: discord.Member, char: dict, data: dict, stat_type: str
    ) -> discord.Embed:
        char_info = ""
        race = (await self.get_definition("DestinyRaceDefinition", [char["raceHash"]]))[
            str(char["raceHash"])
        ]
        gender = (await self.get_definition("DestinyGenderDefinition", [char["genderHash"]]))[
            str(char["genderHash"])
        ]
        char_class = (await self.get_definition("DestinyClassDefinition", [char["classHash"]]))[
            str(char["classHash"])
        ]
        char_info += "{race} {gender} {char_class} ".format(
            race=race["displayProperties"]["name"],
            gender=gender["displayProperties"]["name"],
            char_class=char_class["displayProperties"]["name"],
        )
        ATTRS = {
            "opponentsDefeated": _("Opponents Defeated"),
            "efficiency": _("Efficiency"),
            "bestSingleGameKills": _("Best Single Game Kills"),
            "bestSingleGameScore": _("Best Single Game Score"),
            "precisionKills": _("Precision Kills"),
            "longestKillSpree": _("Longest Killing Spree"),
            "longestSingleLife": _("Longest Single Life"),
            "totalActivityDurationSeconds": _("Total time playing"),
            "averageLifespan": _("Average Life Span"),
            "weaponBestType": _("Best Weapon Type"),
        }
        embed = discord.Embed(title=stat_type.title() + f" - {char_info}")
        embed.set_author(name=f"{user.display_name} - {char_info}", icon_url=user.avatar.url)
        kills = data[stat_type]["allTime"]["kills"]["basic"]["displayValue"]
        deaths = data[stat_type]["allTime"]["deaths"]["basic"]["displayValue"]
        assists = data[stat_type]["allTime"]["assists"]["basic"]["displayValue"]
        kda = f"{kills} | {deaths} | {assists}"
        embed.add_field(name=_("Kills | Deaths | Assists"), value=kda)
        if "emblemPath" in char:
            embed.set_thumbnail(url=IMAGE_URL + char["emblemPath"])
        for stat, values in data[stat_type]["allTime"].items():

            if values["basic"]["value"] < 0 or stat not in ATTRS:
                continue
            embed.add_field(name=ATTRS[stat], value=str(values["basic"]["displayValue"]))
        if "killsDeathsRatio" in data[stat_type] and "killsDeathsAssists" in data[stat_type]:
            kdr = data[stat_type]["killsDeathsRatio"]
            kda = data[stat_type]["killsDeathsAssists"]
            if kdr or kda:
                embed.add_field(name=_("KDR/KDA"), value=f"{kdr}/{kda}")
        if (
            "resurrectionsPerformed" in data[stat_type]
            and "resurrectionsReceived" in data[stat_type]
        ):
            res = data[stat_type]["resurrectionsPerformed"]
            resur = data[stat_type]["resurrectionsReceived"]
            if res or resur:
                embed.add_field(name=_("Resurrections/Received"), value=f"{res}/{resur}")
        return await self.get_char_colour(embed, char)

    async def build_stat_embed_char_gambit(
        self, user: discord.Member, char: dict, data: dict, stat_type: str
    ) -> discord.Embed:
        char_info = ""
        race = (await self.get_definition("DestinyRaceDefinition", [char["raceHash"]]))[
            str(char["raceHash"])
        ]
        gender = (await self.get_definition("DestinyGenderDefinition", [char["genderHash"]]))[
            str(char["genderHash"])
        ]
        char_class = (await self.get_definition("DestinyClassDefinition", [char["classHash"]]))[
            str(char["classHash"])
        ]
        char_info += "{race} {gender} {char_class} ".format(
            race=race["displayProperties"]["name"],
            gender=gender["displayProperties"]["name"],
            char_class=char_class["displayProperties"]["name"],
        )
        ATTRS = {
            "opponentsDefeated": _("Opponents Defeated"),
            "efficiency": _("Efficiency"),
            "bestSingleGameKills": _("Best Single Game Kills"),
            "bestSingleGameScore": _("Best Single Game Score"),
            "precisionKills": _("Precision Kills"),
            "longestKillSpree": _("Longest Killing Spree"),
            "longestSingleLife": _("Longest Single Life"),
            "totalActivityDurationSeconds": _("Total time playing"),
            "averageLifespan": _("Average Life Span"),
            "weaponBestType": _("Best Weapon Type"),
            "winLossRatio": _("Win Loss Ratio"),
        }
        embed = discord.Embed(title=_("Gambit") + f" - {char_info}")
        embed.set_author(name=f"{user.display_name} - {char_info}", icon_url=user.avatar.url)
        kills = data["kills"]["basic"]["displayValue"]
        deaths = data["deaths"]["basic"]["displayValue"]
        assists = data["assists"]["basic"]["displayValue"]
        kda = f"{kills} | {deaths} | {assists}"
        embed.add_field(name=_("Kills | Deaths | Assists"), value=kda)
        small_blocker = data["smallBlockersSent"]["basic"]["displayValue"]
        med_blocker = data["mediumBlockersSent"]["basic"]["displayValue"]
        large_blocker = data["largeBlockersSent"]["basic"]["displayValue"]
        blockers = f"S {small_blocker}, M {med_blocker}, L {large_blocker}"
        embed.add_field(name=_("Blockers"), value=blockers)
        invasions = _("Invasions: {invasions}").format(
            invasions=data["invasions"]["basic"]["displayValue"]
        )
        invasion_kills = _("Kills: {kills}\nDeaths: {deaths}").format(
            kills=data["invasionKills"]["basic"]["displayValue"],
            deaths=data["invasionDeaths"]["basic"]["displayValue"],
        )
        embed.add_field(name=invasions, value=invasion_kills)
        invaders = _("Killed: {killed}\nKilled By: {by}").format(
            killed=data["invaderKills"]["basic"]["displayValue"],
            by=data["invaderDeaths"]["basic"]["displayValue"],
        )
        embed.add_field(name=_("Invaders"), value=invaders)
        motes_dep = data["motesDeposited"]["basic"]["value"]
        try:
            lost = 1 - (motes_dep / data["motesPickedUp"]["basic"]["value"])
            motes_lost = "{:.2%}".format(lost)
        except ZeroDivisionError:
            motes_lost = "0%"
        motes = _("{motes:,} ({lost} Lost)").format(motes=motes_dep, lost=motes_lost)
        embed.add_field(name=_("Motes Deposited"), value=motes)
        motes_denied = data["motesDenied"]["basic"]["value"]
        embed.add_field(name=_("Motes Denied"), value="{:,}".format(motes_denied))
        mob_kills = data["mobKills"]["basic"]["value"]
        primeval_kills = data["primevalKills"]["basic"]["value"]
        high_kills = data["highValueKills"]["basic"]["value"]
        kills_msg = _("Primevals: {prime:,}\nHigh Value Targets: {high:,}\nMobs: {mobs:,}").format(
            prime=primeval_kills, high=high_kills, mobs=mob_kills
        )
        embed.add_field(name=_("Kill Stats"), value=kills_msg)
        if "killsDeathsRatio" in data and "killsDeathsAssists" in data:
            kdr = data["killsDeathsRatio"]["basic"]["displayValue"]
            kda = data["killsDeathsAssists"]["basic"]["displayValue"]
            if kdr or kda:
                embed.add_field(name=_("KDR/KDA"), value=f"{kdr}/{kda}")
        if "resurrectionsPerformed" in data and "resurrectionsReceived" in data:
            res = data["resurrectionsPerformed"]["basic"]["displayValue"]
            resur = data["resurrectionsReceived"]["basic"]["displayValue"]
            if res or resur:
                embed.add_field(name=_("Resurrections/Received"), value=f"{res}/{resur}")
        if "emblemPath" in char:
            embed.set_thumbnail(url=IMAGE_URL + char["emblemPath"])
        for stat, values in data.items():

            if values["basic"]["value"] < 0 or stat not in ATTRS:
                continue
            embed.add_field(name=ATTRS[stat], value=str(values["basic"]["displayValue"]))

        return await self.get_char_colour(embed, char)

    @destiny.command()
    @commands.bot_has_permissions(embed_links=True, add_reactions=True)
    async def stats(self, ctx: commands.Context, stat_type: StatsPage, all: bool = True) -> None:
        """
        Display each character's stats for a specific activity
        `<activity>` The type of stats to display, available options are:
        `raid`, `pvp`, `pve`, patrol, story, gambit, and strikes
        """
        async with ctx.typing():
            if not await self.has_oauth(ctx):
                msg = _(
                    "You need to authenticate your Bungie.net account before this command will work."
                )
                return await ctx.send(msg)
            user = ctx.author
            try:
                chars = await self.get_characters(user)
            except Destiny2APIError:
                # log.debug(e)
                msg = _("I can't seem to find your Destiny profile.")
                await ctx.send(msg)
                return
            # base stats should be available for all stat types
            embeds = await self.build_character_stats(user, chars, stat_type)

            if not embeds:
                return await ctx.send(
                    _("No stats could be found for that activity and character.")
                )
        await BaseMenu(
            source=BasePages(
                pages=embeds,
            ),
            delete_message_after=False,
            clear_reactions_after=True,
            timeout=60,
            cog=self,
            page_start=0,
        ).start(ctx=ctx)

    @destiny.command()
    @checks.is_owner()
    @commands.bot_has_permissions(add_reactions=True)
    async def manifest(self, ctx: commands.Context, d1: bool = False) -> None:
        """
        See the current manifest version and optionally re-download it
        """
        if not d1:
            try:
                headers = await self.build_headers()
            except Exception:
                return await ctx.send(
                    _(
                        "You need to set your API authentication tokens with `[p]destiny token` first."
                    )
                )
            manifest_data = await self.request_url(
                f"{BASE_URL}/Destiny2/Manifest/", headers=headers
            )
            version = await self.config.manifest_version()
            if not version:
                version = _("Not Downloaded")
            msg = _("Current manifest version is {version}.").format(version=version)
            redownload = _("re-download")
            if manifest_data["version"] != version:
                msg += _("\n\nThere is an update available to version {version}").format(
                    version=manifest_data["version"]
                )
                redownload = _("download")
            await ctx.send(msg)
            await ctx.trigger_typing()
            msg = await ctx.send(
                _("Would you like to {redownload} the manifest?").format(redownload=redownload)
            )
            start_adding_reactions(msg, ReactionPredicate.YES_OR_NO_EMOJIS)
            pred = ReactionPredicate.yes_or_no(msg, ctx.author)
            try:
                react, user = await self.bot.wait_for("reaction_add", check=pred, timeout=15)
            except asyncio.TimeoutError:
                await msg.delete()
            if pred.result:
                try:
                    version = await self.get_manifest()
                except Exception:
                    log.exception("Error getting destiny manifest")
                    return await ctx.send(_("There was an issue downloading the manifest."))
                await msg.delete()
                await ctx.send(f"Manifest {version} was downloaded.")
            else:
                await msg.delete()
        else:
            try:
                version = await self.get_manifest(d1)
            except Exception:
                log.exception("Error getting D1 manifest")
                return await ctx.send(_("There was an issue downloading the manifest."))

    @destiny.command()
    @checks.is_owner()
    async def token(
        self, ctx: commands.Context, api_key: str, client_id: str, client_secret: str
    ) -> None:
        """
        Set the API tokens for Destiny 2's API

        Required information is found at:
        https://www.bungie.net/en/Application
        select **Create New App**
        Choose **Confidential** OAuth Client type
        Select the scope you would like the bot to have access to
        Set the redirect URL to https://localhost/
        NOTE: It is strongly recommended to use this command in DM
        """
        await self.config.api_token.api_key.set(api_key)
        await self.config.api_token.client_id.set(client_id)
        await self.config.api_token.client_secret.set(client_secret)
        if ctx.channel.permissions_for(ctx.me).manage_messages:
            await ctx.message.delete()
        await ctx.send("Destiny 2 API credentials set!")<|MERGE_RESOLUTION|>--- conflicted
+++ resolved
@@ -45,12 +45,8 @@
     """
     Get information from the Destiny 2 API
     """
-
-<<<<<<< HEAD
+    
     __version__ = "1.7.0"
-=======
-    __version__ = "1.6.3"
->>>>>>> 40e1d4e6
     __author__ = "TrustyJAID"
 
     def __init__(self, bot):
