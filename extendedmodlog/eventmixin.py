--- conflicted
+++ resolved
@@ -169,7 +169,7 @@
             await channel.send(clean_msg[:2000])
 
     @listener(name="on_raw_message_delete")
-    async def on_raw_message_delete_listener(self, payload):
+    async def on_raw_message_delete_listener(self, payload, *, check_audit_log=True):
         # custom name of method used, because this is only supported in Red 3.1+
         guild_id = payload.guild_id
         if guild_id is None:
@@ -201,16 +201,13 @@
                 infomessage = _("Message was deleted in ") + message_channel.mention
                 await channel.send(f"{infomessage}\n*Message's content unknown.*")
             return
-        await self._cached_message_delete(message, guild, settings, channel)
-
-<<<<<<< HEAD
-    @listener()
-    async def on_message_delete(self, message, *, check_audit_log=True):
-=======
+        await self._cached_message_delete(
+            message, guild, settings, channel, check_audit_log=check_audit_log
+        )
+
     async def on_message_delete(self, message):
         # listener decorator isn't used here because cached messages
         # are handled by on_raw_message_delete event in Red 3.1+
->>>>>>> 4c43c906
         guild = message.guild
         if guild is None:
             return
@@ -225,7 +222,9 @@
             return
         await self._cached_message_delete(message, guild, settings, channel)
 
-    async def _cached_message_delete(self, message, guild, settings, channel):
+    async def _cached_message_delete(
+        self, message, guild, settings, channel, *, check_audit_log=True
+    ):
         if message.author.bot and not settings["bots"]:
             # return to ignore bot accounts if enabled
             return
@@ -304,8 +303,12 @@
             await channel.send(infomessage)
         if not below_red31 and settings["bulk_individual"]:
             for message in payload.cached_messages:
+                payload = discord.RawMessageDeleteEvent(
+                    {"id": message.id, "channel_id": channel_id, "guild_id": guild_id}
+                )
+                payload.cached_message = message
                 try:
-                    await self.on_message_delete(message, check_audit_log=False)
+                    await self.on_raw_message_delete_listener(payload, check_audit_log=False)
                 except Exception:
                     pass
 
