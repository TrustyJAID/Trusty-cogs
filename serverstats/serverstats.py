--- conflicted
+++ resolved
@@ -138,14 +138,6 @@
             "india": _("India") + " :flag_in:",
         }
         format_kwargs = {
-<<<<<<< HEAD
-            "vip": check_feature("VIP_REGIONS"),
-            "van": check_feature("VANITY_URL"),
-            "splash": check_feature("INVITE_SPLASH"),
-            "m_emojis": check_feature("MORE_EMOJI"),
-            "verify": check_feature("VERIFIED"),
-            "partner": check_feature("PARTNERED"),
-=======
             "PARTNERED": _("Discord Partner"),
             "VIP_REGIONS": _("VIP Regions"),
             "VANITY_URL": _("Vanity URL"),
@@ -156,7 +148,6 @@
             "ANIMATED_ICON": _("Animated Server Icon"),
             "BANNER": _("Server Banner"),
             "LURKABLE": _("Lurkable")
->>>>>>> f2e5b262
         }
         online_stats = {
             _("Humans: "): lambda x: not x.bot,
@@ -239,19 +230,11 @@
         )
         if guild.features:
             em.add_field(
-<<<<<<< HEAD
-                name=_("Special features :"),
-                value=_(
-                    "{vip} VIP Regions\n{van} Vanity URL\n{splash} Splash Invite\n"
-                    "{m_emojis} More Emojis\n{verify} Verified\n {partner} Partnered"
-                ).format(**format_kwargs),
-=======
                 name=_("Special features:"),
                 value="".join(
                     f"\N{WHITE HEAVY CHECK MARK} {format_kwargs[x]}\n"
                     for x in guild.features if x in format_kwargs
                     )
->>>>>>> f2e5b262
             )
         if "VERIFIED" in guild.features:
             em.set_author(
@@ -259,17 +242,11 @@
                 icon_url="https://cdn.discordapp.com/emojis/457879292152381443.png",
             )
         if "PARTNERED" in guild.features:
-<<<<<<< HEAD
-            data.set_author(
-                name=guild.name,
-                icon_url="https://www.discordia.me/uploads/icons/partner.png",
-=======
             em.set_author(
                 name=guild.name,
                 icon_url="https://www.discordia.me/uploads/icons/partner.png")
         if "BANNER" in guild.features:
             em.set_image(url=guild.banner_url)
->>>>>>> f2e5b262
         if guild.icon_url:
             em.set_author(name=guild.name, url=guild.icon_url)
             em.set_thumbnail(url=guild.icon_url)
