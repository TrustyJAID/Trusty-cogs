--- conflicted
+++ resolved
@@ -150,17 +150,8 @@
             return "{0:.1f}{1}".format(num, "YB")
 
         created_at = _("Created on {date}. That's over {num}!").format(
-<<<<<<< HEAD
             date=bold(f"<t:{int(guild.created_at.timestamp())}:D>"),
             num=bold(f"<t:{int(guild.created_at.timestamp())}:R>"),
-=======
-            date=bold(
-                f"<t:{int(guild.created_at.replace(tzinfo=datetime.timezone.utc).timestamp())}:D>"
-            ),
-            num=bold(
-                f"<t:{int(guild.created_at.replace(tzinfo=datetime.timezone.utc).timestamp())}:R>"
-            ),
->>>>>>> 5d5181ab
         )
         total_users = humanize_number(guild.member_count)
         try:
@@ -418,17 +409,8 @@
         async with ctx.typing():
             servers = humanize_number(len(ctx.bot.guilds))
             members = humanize_number(len(self.bot.users))
-<<<<<<< HEAD
             passed = f"<t:{int(ctx.me.created_at.timestamp())}:R>"
             since = f"<t:{int(ctx.me.created_at.timestamp())}:D>"
-=======
-            passed = (
-                f"<t:{int(ctx.me.created_at.replace(tzinfo=datetime.timezone.utc).timestamp())}:R>"
-            )
-            since = (
-                f"<t:{int(ctx.me.created_at.replace(tzinfo=datetime.timezone.utc).timestamp())}:D>"
-            )
->>>>>>> 5d5181ab
             msg = _(
                 "{bot} is on {servers} servers serving {members} members!\n"
                 "{bot} was created on **{since}**.\n"
@@ -1088,13 +1070,8 @@
             else:
                 if ctx.channel.permissions_for(ctx.me).embed_links:
                     embed = discord.Embed()
-<<<<<<< HEAD
                     since_created = f"<t:{int(member.created_at.timestamp())}:R>"
                     user_created = f"<t:{int(member.created_at.timestamp())}:D>"
-=======
-                    since_created = f"<t:{int(member.created_at.replace(tzinfo=datetime.timezone.utc).timestamp())}:R>"
-                    user_created = f"<t:{int(member.created_at.replace(tzinfo=datetime.timezone.utc).timestamp())}:D>"
->>>>>>> 5d5181ab
                     public_flags = ""
                     if version_info >= VersionInfo.from_str("3.4.0"):
                         public_flags = "\n".join(
@@ -1319,13 +1296,8 @@
             number = 10
         async with ctx.typing():
 
-<<<<<<< HEAD
-        def joined(member: discord.Member):
-            return getattr(member, "joined_at", datetime.utcnow())
-=======
             def joined(member: discord.Member):
                 return getattr(member, "joined_at", None) or datetime.datetime.utcnow()
->>>>>>> 5d5181ab
 
             member_list = sorted(guild.members, key=joined)
             is_embed = ctx.channel.permissions_for(ctx.me).embed_links
@@ -1354,7 +1326,6 @@
                     msg_list.append(embed)
 
                 else:
-<<<<<<< HEAD
                     msg += f"{member_list.index(member)+1}. {member.name}\n"
             if is_embed:
                 embed = discord.Embed(description=msg)
@@ -1365,11 +1336,6 @@
                 msg_list.append(header_msg + msg)
             await asyncio.sleep(0.1)
         await BaseView(
-=======
-                    msg_list.append(header_msg + msg)
-                await asyncio.sleep(0.1)
-        await BaseMenu(
->>>>>>> 5d5181ab
             source=ListPages(pages=msg_list),
             delete_message_after=False,
             clear_reactions_after=True,
