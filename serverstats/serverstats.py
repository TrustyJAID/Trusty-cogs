--- conflicted
+++ resolved
@@ -31,11 +31,7 @@
     MultiGuildConverter,
     PermissionConverter,
 )
-<<<<<<< HEAD
 from .menus import BaseView, AvatarPages, GuildPages, ListPages, BaseView
-=======
-from .menus import AvatarPages, BaseMenu, GuildPages, ListPages
->>>>>>> d6288243
 
 _ = Translator("ServerStats", __file__)
 log = logging.getLogger("red.trusty-cogs.ServerStats")
@@ -112,11 +108,8 @@
         if channel_id is None:
             return
         channel = self.bot.get_channel(channel_id)
-<<<<<<< HEAD
         passed = f"<t:{int(guild.created_at.timestamp())}:R>"
-=======
-        passed = f"<t:{int(guild.created_at.replace(tzinfo=datetime.timezone.utc).timestamp())}:R>"
->>>>>>> d6288243
+
         created_at = _(
             "{bot} has joined a server!\n "
             "That's **{num}** servers now!\n"
@@ -127,11 +120,7 @@
             bot=channel.guild.me.mention,
             num=humanize_number(len(self.bot.guilds)),
             users=humanize_number(len(self.bot.users)),
-<<<<<<< HEAD
             since=f"<t:{int(guild.created_at.timestamp())}:D>",
-=======
-            since=f"<t:{int(guild.created_at.replace(tzinfo=datetime.timezone.utc).timestamp())}:D>",
->>>>>>> d6288243
             passed=passed,
         )
         try:
@@ -160,22 +149,14 @@
                 num /= 1000.0
             return "{0:.1f}{1}".format(num, "YB")
 
-<<<<<<< HEAD
         created_at = _("Created on {date}. That's over {num}!").format(
             date=bold(f"<t:{int(guild.created_at.timestamp())}:D>"),
             num=bold(f"<t:{int(guild.created_at.timestamp())}:R>"),
-=======
-        passed = (datetime.datetime.utcnow() - guild.created_at).days
-        created_at = _("Created on {date}. That's over {num}!").format(
-            date=bold(f"<t:{int(guild.created_at.replace(tzinfo=datetime.timezone.utc).timestamp())}:D>"),
-            num=bold(f"<t:{int(guild.created_at.replace(tzinfo=datetime.timezone.utc).timestamp())}:R>"),
->>>>>>> d6288243
         )
         total_users = humanize_number(guild.member_count)
         try:
             joined_at = guild.me.joined_at
         except AttributeError:
-<<<<<<< HEAD
             joined_at = datetime.utcnow()
         bot_joined = f"<t:{int(joined_at.timestamp())}:D>"
         since_joined = f"<t:{int(joined_at.timestamp())}:R>"
@@ -183,15 +164,7 @@
             "**{bot_name}** joined this server on **{bot_join}**.\n"
             "That's over **{since_join}**!"
         ).format(bot_name=self.bot.user.mention, bot_join=bot_joined, since_join=since_joined)
-=======
-            joined_at = datetime.datetime.utcnow()
-        bot_joined = f"<t:{int(joined_at.replace(tzinfo=datetime.timezone.utc).timestamp())}:D>"
-        since_joined = f"<t:{int(joined_at.replace(tzinfo=datetime.timezone.utc).timestamp())}:R>"
-        joined_on = _(
-            "**{bot_name}** joined this server on **{bot_join}**.\n"
-            "That's over **{since_join}**!"
-        ).format(bot_name=self.bot.user.name, bot_join=bot_joined, since_join=since_joined)
->>>>>>> d6288243
+
         shard = (
             _("\nShard ID: **{shard_id}/{shard_count}**").format(
                 shard_id=humanize_number(guild.shard_id + 1),
@@ -377,11 +350,7 @@
         if channel_id is None:
             return
         channel = self.bot.get_channel(channel_id)
-<<<<<<< HEAD
         passed = f"<t:{int(guild.created_at.timestamp())}:R>"
-=======
-        passed = f"<t:{int(guild.created_at.replace(tzinfo=datetime.timezone.utc).timestamp())}:R>"
->>>>>>> d6288243
         created_at = _(
             "{bot} has left a server!\n "
             "That's **{num}** servers now!\n"
@@ -392,11 +361,7 @@
             bot=channel.guild.me.mention,
             num=humanize_number(len(self.bot.guilds)),
             users=humanize_number(len(self.bot.users)),
-<<<<<<< HEAD
             since=f"<t:{int(guild.created_at.timestamp())}:D>",
-=======
-            since=f"<t:{int(guild.created_at.replace(tzinfo=datetime.timezone.utc).timestamp())}:D>",
->>>>>>> d6288243
             passed=passed,
         )
         try:
@@ -444,13 +409,8 @@
         async with ctx.typing():
             servers = humanize_number(len(ctx.bot.guilds))
             members = humanize_number(len(self.bot.users))
-<<<<<<< HEAD
             passed = f"<t:{int(ctx.me.created_at.timestamp())}:R>"
             since = f"<t:{int(ctx.me.created_at.timestamp())}:D>"
-=======
-            passed = f"<t:{int(ctx.me.created_at.replace(tzinfo=datetime.timezone.utc).timestamp())}:R>"
-            since = f"<t:{int(ctx.me.created_at.replace(tzinfo=datetime.timezone.utc).timestamp())}:D>"
->>>>>>> d6288243
             msg = _(
                 "{bot} is on {servers} servers serving {members} members!\n"
                 "{bot} was created on **{since}**.\n"
@@ -1077,13 +1037,8 @@
                 if ctx.channel.permissions_for(ctx.me).embed_links:
                     for em in pagify(embed_msg, ["\n"], page_length=6000):
                         embed = discord.Embed()
-<<<<<<< HEAD
                         since_created = f"<t:{int(member.created_at.timestamp())}:R>"
                         user_created = f"<t:{int(member.created_at.timestamp())}:D>"
-=======
-                        since_created = f"<t:{int(member.created_at.replace(tzinfo=datetime.timezone.utc).timestamp())}:R>"
-                        user_created = f"<t:{int(member.created_at.replace(tzinfo=datetime.timezone.utc).timestamp())}:D>"
->>>>>>> d6288243
                         public_flags = ""
                         if version_info >= VersionInfo.from_str("3.4.0"):
                             public_flags = "\n".join(
@@ -1115,28 +1070,17 @@
             else:
                 if ctx.channel.permissions_for(ctx.me).embed_links:
                     embed = discord.Embed()
-<<<<<<< HEAD
                     since_created = f"<t:{int(member.created_at.timestamp())}:R>"
                     user_created = f"<t:{int(member.created_at.timestamp())}:D>"
-=======
-                    since_created = (
-                        f"<t:{int(member.created_at.replace(tzinfo=datetime.timezone.utc).timestamp())}:R>"
-                    )
-                    user_created = f"<t:{int(member.created_at.replace(tzinfo=datetime.timezone.utc).timestamp())}:D>"
->>>>>>> d6288243
                     public_flags = ""
                     if version_info >= VersionInfo.from_str("3.4.0"):
                         public_flags = "\n".join(
                             bold(i.replace("_", " ").title()) for i, v in member.public_flags if v
                         )
                     created_on = _(
-<<<<<<< HEAD
                         "Joined Discord on {user_created}\n"
                         "({since_created})\n"
                         "{public_flags}"
-=======
-                        "Joined Discord on {user_created}\n" "({since_created})\n" "{public_flags}"
->>>>>>> d6288243
                     ).format(
                         user_created=user_created,
                         since_created=since_created,
