--- conflicted
+++ resolved
@@ -10,11 +10,6 @@
 from redbot.core.bot import Red
 from redbot.core.commands import Context
 from redbot.core.i18n import Translator
-<<<<<<< HEAD
-=======
-from redbot.core.utils.menus import start_adding_reactions
-from redbot.core.utils.predicates import MessagePredicate, ReactionPredicate
->>>>>>> 8730bc12
 
 from .constants import TEAMS
 from .teamentry import TeamEntry
@@ -174,31 +169,14 @@
         else:
             # This is just some extra stuff to correct the team picker
             msg = _("There's multiple teams with that name, pick one of these:\n")
-<<<<<<< HEAD
+
             view = SelectTeamView(ctx)
             menu = SelectTeamMenu(max_values=1, min_values=1, placeholder=_("Pick a team"))
             for team in team_list[:25]:
                 emoji_str = TEAMS[team]["emoji"]
                 if emoji_str:
                     emoji = discord.PartialEmoji.from_str(emoji_str)
-=======
-            new_msg = None
-            if my_perms.add_reactions and my_perms.use_external_emojis:
-                new_msg = await ctx.send(msg)
-                team_emojis = [
-                    await EmojiConverter().convert(ctx, "<:" + TEAMS[team]["emoji"] + ">")
-                    for team in team_list
-                ]
-                log.debug(team_emojis)
-                log.debug(team_list)
-                pred = ReactionPredicate.with_emojis(team_emojis, message=new_msg)
-                start_adding_reactions(new_msg, team_emojis)
-                try:
-                    reaction, user = await ctx.bot.wait_for("reaction_add", check=pred, timeout=60)
-                except asyncio.TimeoutError:
-                    await new_msg.edit(content=_("I guess not."))
-                    return None
->>>>>>> 8730bc12
+
                 else:
                     emoji = None
                 menu.add_option(emoji=emoji, label=team)
